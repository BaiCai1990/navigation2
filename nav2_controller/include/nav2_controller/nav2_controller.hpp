--- conflicted
+++ resolved
@@ -44,13 +44,10 @@
 {
 public:
   typedef std::unordered_map<std::string, nav2_core::LocalPlanner::Ptr> ControllerMap;
-<<<<<<< HEAD
-=======
 
   /**
    * @brief Constructor for nav2_controller::ControllerServer
    */
->>>>>>> d513e841
   ControllerServer();
   /**
    * @brief Destructor for nav2_controller::ControllerServer
@@ -114,11 +111,6 @@
   // Our action server implements the ComputeControl action
   std::unique_ptr<ActionServer> action_server_;
 
-<<<<<<< HEAD
-  // The action server callback
-  void computeControl();
-
-=======
   /**
    * @brief ComputeControl action server callback. Handles action server updates and
    * spins server until goal is reached
@@ -134,7 +126,6 @@
    * @brief Assigns path to controller
    * @param path Path received from action server
    */
->>>>>>> d513e841
   void setPlannerPath(const nav_msgs::msg::Path & path);
   /**
    * @brief Calculates velocity and publishes to "cmd_vel" topic
